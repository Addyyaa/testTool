# pylint: disable=invalid-name,wrong-import-position
import sys
import time
import random
import logging
from pathlib import Path
from typing import Literal
import asyncio

from typing import TypedDict, List
project_root = Path(__file__).parent.parent
sys.path.insert(0, str(project_root))

# 导入模块
from detect_tool_for_202.media_transfer_to_screen import GetScreenIp
from api_sender import Api_sender 
from date_tool import format_time_duration
from telnet_connecter import Telnet_connector


logger = logging.getLogger(__name__)

class SwitchDisplayMode:
    """切换显示模式"""
    def __init__(self, api_sender: Api_sender):
        self.api_sender = api_sender
    def switch_display_mode(self, display_mode: str, screen_id: str):
        """
        1. 图片轮播
        2. 图片独播
        3. 时钟
        4. 万年历
        5. 序号
        6. 重启他界面返回
        7. 视频轮播
        8. 视频独播
        9. 从其他显示模式回到视频模式
        11. 图片随机播放
        12. 视频随机播放
        13. 混播随机播放
        """
        data = {
            "displayMode": display_mode,
            "screenId": screen_id
        }
        result = self.api_sender.send_api(self.api_sender.display, data=data, method="post")
        if result is not None:
            try:
                resp_json = result.json()
                if resp_json.get("code") == 20:
                    logger.info(f"{screen_id} switch_display_mode success")
                else:
                    logger.error(f"switch_display_mode failed\t{result.text}\nbody:{data}")
            except Exception as e:
                logger.error(f"解析响应失败: {e}\t{getattr(result, 'text', '')}")
        else:
            logger.error(f"switch_display_mode failed, no response")

    # def convert_timestamp_to_time(self, timestamp: int, max_unit: str = "Y", min_unit: str = "s"):
    #     max_unit = max_unit.upper()
    #     min_unit = min_unit.upper()
        
    #     divisor = {
    #         "Y": 365 * 24 * 60 * 60,
    #         "MO": 30 * 24 * 60 * 60,
    #         "D": 24 * 60 * 60,
    #         "H": 60 * 60,
    #         "M": 60,
    #         "S": 1,
    #     }

    #     zh_unit_map = {
    #         "Y": "年",
    #         "MO": "月",
    #         "D": "日",
    #         "H": "时",
    #         "M": "分",
    #         "S": "秒",
    #     }

    #     time_map = {
    #         "Y": 6,
    #         "MO": 5,
    #         "D": 4,
    #         "H": 3,
    #         "M": 2,
    #         "S": 1,
    #     }
    #     if time_map[max_unit] < time_map[min_unit]:
    #         logger.error(f"max_unit: {max_unit} 不能小于 min_unit: {min_unit}")
    #         return {}
    #     result = {}
    #     for key, value in time_map.items():
    #         if value > time_map[max_unit]:
    #             continue
    #         if value < time_map[min_unit]:
    #             continue
    #         result[zh_unit_map[key]] = timestamp // divisor[key]
    #         timestamp = timestamp % divisor[key]
    #     return result

class RotateDispalyOrientation:
    """
    旋转屏幕显示方向
    """
    def __init__(self, api_sender: Api_sender):
        self.api_sender = api_sender
    def rotate_dispaly_orientation(self, screen_id: str, orientation: Literal[1, 2]):
        """
        @param screen_id: 屏幕ID
        @param orientation: 显示方向 1: 竖屏 2: 横屏
        """
        direction = {
            1: "竖屏",
            2: "横屏"
        }
        data = {
            "screenId": screen_id,
            "direction": orientation
        }
        response = self.api_sender.send_api(self.api_sender.rotate_display_orientation, data=data, method="post")
        if response is not None:
            try:
                resp_json = response.json()
                if resp_json.get("code") == 20:
                    logger.info("%s 屏幕已旋转为%s", screen_id, direction[orientation])
            except Exception as e:
                logger.error("解析响应失败: %s\t%s", e, getattr(response, 'text', ''))

class ScreenConfig(TypedDict):
    """
    屏幕配置
    @param tn: Telnet连接器
    @param "cmd_list": [
                    "mymqtt",
                    "pintura",
                    "video_player"
                ]
    """
    tn: Telnet_connector
    cmd_list: List[str]

class ApplicationRestartObserver:
    """
    应用重启观察者
    """
    def __init__(self):
        self.pid_map = {}
    
    async def application_restart_observer(self, screen_config1: dict[str, ScreenConfig]):
        """
        检查应用是否重启
        
        @param screen_config: 屏幕配置字典
        {
            "screen_id": ScreenConfig
        }
        """
        for screen_id, config in screen_config1.items():
            if config["cmd_list"] and not config["cmd_list"][0].startswith("pidof"):
                config["cmd_list"] = [f"pidof {app}" for app in config["cmd_list"]]

        async def safe_send_command(tn, cmd, screen_id, max_retries=3):
            """安全发送命令，包含重连机制"""
            for retry in range(max_retries):
                try:
                    return await tn.send_command(cmd)
                except ConnectionError as e:
                    logger.warning(f"连接错误 (尝试 {retry+1}/{max_retries}): {e}")
                    if retry < max_retries - 1:
                        logger.info(f"尝试重新连接到 {screen_id}...")
                        try:
                            # 强制断开并重新连接
                            await tn.disconnect()  # 先断开
                            await asyncio.sleep(0.5)  # 等待清理
                            await tn.connect()  # 重新连接
                            await asyncio.sleep(1)  # 等待连接稳定
                        except Exception as reconnect_error:
                            logger.error(f"重连失败: {reconnect_error}")
                            await asyncio.sleep(2)  # 等待更长时间再重试
                    else:
                        logger.error(f"命令发送失败，已达最大重试次数: {e}")
                        return None
                except Exception as e:
                    logger.error(f"发送命令时发生未知错误: {e}")
                    return None
            return None

        if not self.pid_map:
            logger.info("初始化PID映射...")
            for screen_id, config in screen_config1.items():
                if screen_id not in self.pid_map:
                    self.pid_map[screen_id] = {}
                for cmd in config["cmd_list"]:
                    pid = await safe_send_command(config["tn"], cmd, screen_id)
                    logger.info("pid: %s", pid)
                    if pid:
                        self.pid_map[screen_id][cmd] = pid.strip()
                    else:
                        self.pid_map[screen_id][cmd] = None
        else:
            for screen_id, config in screen_config1.items():
                for cmd in config["cmd_list"]:
                    pid = await safe_send_command(config["tn"], cmd, screen_id)
                    logger.info("pid: %s", pid)
                    if pid:
                        pid = pid.strip()
                        
                    if pid and self.pid_map.get(screen_id) and pid == self.pid_map[screen_id].get(cmd):
                        logger.info("应用 %s 未重启", cmd)
                        continue
                    else:
<<<<<<< HEAD
                        logger.error("%s-%s应用重启\t重启前pid: %s\t重启后pid: %s", screen_id, cmd, self.pid_map.get(screen_id).get(cmd), pid)
=======
                        old_pid = self.pid_map.get(screen_id, {}).get(cmd)
                        logger.error("%s-%s应用重启\t重启前pid: %s\t重启后pid: %s", screen_id, cmd, old_pid, pid)
>>>>>>> a377f3f1
                        if screen_id not in self.pid_map:
                            self.pid_map[screen_id] = {}
                        self.pid_map[screen_id][cmd] = pid
                        
if __name__ == "__main__":

    import os
    
    # 确保日志目录存在
    log_dir = os.path.join(os.path.dirname(os.path.abspath(__file__)), "logs")
    os.makedirs(log_dir, exist_ok=True)
    
    # 使用绝对路径创建日志文件
    log_file = os.path.join(log_dir, "switch_display_mode.log")
    try:
        # 创建日志处理器
        file_handler = logging.FileHandler(log_file, mode="a", encoding="utf-8")
        console_handler = logging.StreamHandler(sys.stdout)
        
        # 设置日志格式
        formatter = logging.Formatter('%(asctime)s - %(levelname)s - %(filename)s:%(lineno)d ===> %(message)s')
        file_handler.setFormatter(formatter)
        console_handler.setFormatter(formatter)
        
        # 配置根日志记录器
        logging.basicConfig(
            level=logging.INFO,
            handlers=[file_handler, console_handler],
            force=True  # 强制重新配置
        )
        
        print(f"日志文件路径: {log_file}")
        
    except Exception as e:
        print(f"日志配置失败: {e}")
        # 使用简单的控制台日志作为备选
        logging.basicConfig(
            level=logging.INFO,
            format='%(asctime)s - %(levelname)s - %(message)s'
        )
    

    api_client = Api_sender(
        user="test2@tester.com",
        passwd="sf123123",
        host="139.224.192.36",
        port="8082")
    switch_display_mode = SwitchDisplayMode(api_client)
    rotate_dispaly_orientation = RotateDispalyOrientation(api_client)

    display_mode = {
        "1": "图片轮播",
        "2": "图片独播",
        "3": "时钟",
        "4": "万年历",
        "5": "序号",
        "6": "重启他界面返回",
        "7": "视频轮播",
        "8": "视频独播",
        "9": "从其他显示模式回到视频模式",
        "11": "图片随机播放",
        "12": "视频随机播放",
        "13": "混播随机播放",
    }
    screen_list = [
        # "PinturaV2test00001",
        # "PinturaTest173459",
        "PinturaV2test09529",
        "PSd4117cL000289",
        "PinturaTest174280"
    ]

    # 初始化屏幕配置
    # 获取屏幕IP
    screen_ip_map = { screen_id: GetScreenIp().get_screen_ip(screen_id) for screen_id in screen_list }
    screen_config = { screen_id: ScreenConfig(tn=Telnet_connector(host=screen_ip_map[screen_id]), cmd_list=["mymqtt", "pintura", "video_player"]) for screen_id in screen_list }
    print(screen_config)
    application_restart_observer = ApplicationRestartObserver()
    
    # 初始化上一次选择的模式
    last_mode = None
    start_time = time.time()
    switch_times = 0
    try:
        while True:
            # 检查应用是否重启
            asyncio.run(application_restart_observer.application_restart_observer(screen_config))
            print(f"======>{screen_config}")

            # 获取所有可用的显示模式索引
            available_modes = list(display_mode.keys())
            
            # 如果上一次有选择过模式，则从可选列表中移除
            if last_mode is not None and last_mode in available_modes:
                available_modes.remove(last_mode)

            # 随机旋转屏幕
            if random.random() < 0.5:
                rotate_dispaly_orientation.rotate_dispaly_orientation(screen_id=random.choice(screen_list), orientation=random.choice([1, 2]))
            
            # 随机选择一个显示模式
            selected_mode = random.choice(available_modes)
            selected_mode_name = display_mode[selected_mode]

            print(f"随机切换到{selected_mode_name}模式")
            
            # 对所有屏幕执行切换
            for screen_id in screen_list:
                switch_display_mode.switch_display_mode(display_mode=selected_mode, screen_id=screen_id)
                time.sleep(2)
            
            # 更新上一次选择的模式
            last_mode = selected_mode
            switch_times += 1
            
            # 可选：在切换下一个模式前等待一段时间
            print("等待5秒后进行下一次随机切换...")
            time.sleep(5)
    except KeyboardInterrupt:
        time_stamp = time.time() - start_time
        result = format_time_duration(int(time_stamp), max_unit="D", min_unit="S")
        logger.info("程序运行时间: %s", result)
        logger.info("切换次数: %s", switch_times)
        sys.exit(0)<|MERGE_RESOLUTION|>--- conflicted
+++ resolved
@@ -210,12 +210,8 @@
                         logger.info("应用 %s 未重启", cmd)
                         continue
                     else:
-<<<<<<< HEAD
-                        logger.error("%s-%s应用重启\t重启前pid: %s\t重启后pid: %s", screen_id, cmd, self.pid_map.get(screen_id).get(cmd), pid)
-=======
                         old_pid = self.pid_map.get(screen_id, {}).get(cmd)
                         logger.error("%s-%s应用重启\t重启前pid: %s\t重启后pid: %s", screen_id, cmd, old_pid, pid)
->>>>>>> a377f3f1
                         if screen_id not in self.pid_map:
                             self.pid_map[screen_id] = {}
                         self.pid_map[screen_id][cmd] = pid
